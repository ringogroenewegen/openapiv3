use crate::*;
use indexmap::IndexMap;
use serde::{Deserialize, Serialize};

/// Describes a single operation parameter.
///
/// A unique parameter is defined by a combination of a name and location.
#[derive(Debug, Clone, Serialize, Deserialize, PartialEq)]
pub struct ParameterData {
    /// REQUIRED. The name of the parameter. Parameter names are case sensitive.
    /// If in is "path", the name field MUST correspond to the associated path
    /// segment from the path field in the Paths Object. See Path Templating for
    /// further information.
    ///
    /// If in is "header" and the name field is "Accept", "Content-Type" or
    /// "Authorization", the parameter definition SHALL be ignored.
    ///
    /// For all other cases, the name corresponds to the parameter name
    /// used by the in property.
    pub name: String,
    /// A brief description of the parameter. This could
    /// contain examples of use. CommonMark syntax MAY be
    /// used for rich text representation.
    #[serde(skip_serializing_if = "Option::is_none")]
    pub description: Option<String>,
    /// Determines whether this parameter is mandatory.
    /// If the parameter location is "path", this property
    /// is REQUIRED and its value MUST be true. Otherwise,
    /// the property MAY be included and its default value
    /// is false.
    #[serde(default, skip_serializing_if = "is_false")]
    pub required: bool,
    /// Specifies that a parameter is deprecated and SHOULD
    /// be transitioned out of usage.
    #[serde(skip_serializing_if = "Option::is_none")]
    pub deprecated: Option<bool>,
    #[serde(flatten)]
    pub format: ParameterSchemaOrContent,
    #[serde(skip_serializing_if = "Option::is_none")]
    pub example: Option<serde_json::Value>,
    #[serde(default, skip_serializing_if = "IndexMap::is_empty")]
    pub examples: IndexMap<String, ReferenceOr<Example>>,
<<<<<<< HEAD
    #[serde(skip_serializing_if = "Option::is_none")]
    pub explode: Option<bool>,
=======
    /// Inline extensions to this object.
    #[serde(flatten)]
    pub extensions: IndexMap<String, serde_json::Value>,
>>>>>>> e4b301dd
}

#[derive(Serialize, Deserialize, Clone, Debug, PartialEq)]
pub enum ParameterSchemaOrContent {
    #[serde(rename = "schema")]
    Schema(ReferenceOr<Schema>),
    #[serde(rename = "content")]
    Content(Content),
}

pub type Content = IndexMap<String, MediaType>;

#[derive(Serialize, Deserialize, Debug, Clone, PartialEq)]
#[serde(tag = "in")]
pub enum Parameter {
    #[serde(rename = "query")]
    Query {
        #[serde(flatten)]
        parameter_data: ParameterData,
        #[serde(default)]
        #[serde(rename = "allowReserved", skip_serializing_if = "is_false")]
        allow_reserved: bool,
        #[serde(default, skip_serializing_if = "SkipSerializeIfDefault::skip")]
        style: QueryStyle,
        /// Sets the ability to pass empty-valued parameters. This is
        /// valid only for query parameters and allows sending a parameter
        /// with an empty value. Default value is false. If style is used,
        /// and if behavior is n/a (cannot be serialized), the value of
        /// allowEmptyValue SHALL be ignored.
        #[serde(rename = "allowEmptyValue", skip_serializing_if = "Option::is_none")]
        allow_empty_value: Option<bool>,
    },
    #[serde(rename = "header")]
    Header {
        #[serde(flatten)]
        parameter_data: ParameterData,
        #[serde(default, skip_serializing_if = "SkipSerializeIfDefault::skip")]
        style: HeaderStyle,
    },
    #[serde(rename = "path")]
    Path {
        #[serde(flatten)]
        parameter_data: ParameterData,
        #[serde(default, skip_serializing_if = "SkipSerializeIfDefault::skip")]
        style: PathStyle,
    },
    #[serde(rename = "cookie")]
    Cookie {
        #[serde(flatten)]
        parameter_data: ParameterData,
        #[serde(default, skip_serializing_if = "SkipSerializeIfDefault::skip")]
        style: CookieStyle,
    },
}

struct SkipSerializeIfDefault;
impl SkipSerializeIfDefault {
    #[cfg(feature = "skip_serializing_defaults")]
    fn skip<D: Default + std::cmp::PartialEq>(value: &D) -> bool {
        value == &Default::default()
    }
    #[cfg(not(feature = "skip_serializing_defaults"))]
    fn skip<D: Default + std::cmp::PartialEq>(value: &D) -> bool {
        false
    }
}

#[derive(Serialize, Deserialize, Debug, Clone, PartialEq)]
pub enum PathStyle {
    #[serde(rename = "matrix")]
    Matrix,
    #[serde(rename = "label")]
    Label,
    #[serde(rename = "simple")]
    Simple,
}

impl Default for PathStyle {
    fn default() -> Self {
        PathStyle::Simple
    }
}
#[derive(Serialize, Deserialize, Debug, Clone, PartialEq)]
pub enum QueryStyle {
    #[serde(rename = "form")]
    Form,
    #[serde(rename = "spaceDelimited")]
    SpaceDelimited,
    #[serde(rename = "pipeDelimited")]
    PipeDelimited,
    #[serde(rename = "deepObject")]
    DeepObject,
}

impl Default for QueryStyle {
    fn default() -> Self {
        QueryStyle::Form
    }
}
#[derive(Serialize, Deserialize, Debug, Clone, PartialEq)]
pub enum CookieStyle {
    #[serde(rename = "form")]
    Form,
}

impl Default for CookieStyle {
    fn default() -> CookieStyle {
        CookieStyle::Form
    }
}
#[derive(Serialize, Deserialize, Debug, Clone, PartialEq)]
pub enum HeaderStyle {
    #[serde(rename = "simple")]
    Simple,
}

impl Default for HeaderStyle {
    fn default() -> HeaderStyle {
        HeaderStyle::Simple
    }
}<|MERGE_RESOLUTION|>--- conflicted
+++ resolved
@@ -40,14 +40,11 @@
     pub example: Option<serde_json::Value>,
     #[serde(default, skip_serializing_if = "IndexMap::is_empty")]
     pub examples: IndexMap<String, ReferenceOr<Example>>,
-<<<<<<< HEAD
     #[serde(skip_serializing_if = "Option::is_none")]
     pub explode: Option<bool>,
-=======
     /// Inline extensions to this object.
     #[serde(flatten)]
     pub extensions: IndexMap<String, serde_json::Value>,
->>>>>>> e4b301dd
 }
 
 #[derive(Serialize, Deserialize, Clone, Debug, PartialEq)]
